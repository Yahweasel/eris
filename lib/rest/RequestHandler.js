"use strict";

const util = require("util");
const Base = require("../structures/Base");
const DiscordHTTPError = require("../errors/DiscordHTTPError");
const DiscordRESTError = require("../errors/DiscordRESTError");
const Endpoints = require("./Endpoints");
const HTTPS = require("https");
const MultipartData = require("../util/MultipartData");
const SequentialBucket = require("../util/SequentialBucket");
const Zlib = require("zlib");
const SQLite = require("better-sqlite3");

function dbRun(stmt, args) {
    while (true) {
        try {
            return stmt.run(args);
        } catch (ex) {}
    }
}

function dbGet(stmt, args) {
    while (true) {
        try {
            return stmt.get(args);
        } catch (ex) {}
    }
}

/**
* Handles API requests
*/
class RequestHandler {
    constructor(client, options) {
        // [DEPRECATED] Previously forceQueueing
        if(typeof options === "boolean") {
            options = {
                forceQueueing: options
            };
        }
        this.options = options = Object.assign({
            agent: client.options.agent || null,
            baseURL: Endpoints.BASE_URL,
            decodeReasons: true,
            disableLatencyCompensation: false,
            domain: "discord.com",
            latencyThreshold: client.options.latencyThreshold || 30000,
            ratelimiterOffset: client.options.ratelimiterOffset || 0,
            requestTimeout: client.options.requestTimeout || 15000
        }, options);

        this._client = client;
        this.userAgent = `DiscordBot (https://github.com/abalabahaha/eris, ${require("../../package.json").version})`;
        this.ratelimits = {};
        this.latencyRef = {
            latency: 500,
            offset: this.options.ratelimiterOffset,
            raw: new Array(10).fill(500),
            timeOffset: 0,
            timeOffsets: new Array(10).fill(0),
            lastTimeOffsetCheck: 0
        };
        this.globalBlock = false;
        this.readyQueue = [];
        if(this.options.forceQueueing) {
            this.globalBlock = true;
            this._client.once("shardPreReady", () => this.globalUnblock());
        }

        let la = client.options.httpRequestOptions.localAddress;
        let db = this.db = new SQLite("rate-limits" + (la?"-"+la:"") + ".db");
        db.exec("PRAGMA journal_mode=WAL;");
        db.exec(`
                CREATE TABLE IF NOT EXISTS rate_limits (
                    bucket TEXT PRIMARY KEY,
                    counter INTEGER,
                    remaining INTEGER,
                    reset REAL
                    );

                CREATE TABLE IF NOT EXISTS buckets (
                    route TEXT PRIMARY KEY,
                    bucket TEXT
                    );
                `);

        this.dbRateLimitFetch = db.prepare("SELECT * FROM rate_limits WHERE bucket=@BUCKET;");
        this.dbRateLimitInit = db.prepare("INSERT OR IGNORE INTO rate_limits (bucket, counter, remaining, reset) VALUES (@BUCKET, 0, 0, @RESET);");
        this.dbRateLimitUpdate = db.prepare("UPDATE rate_limits SET counter=counter+1, remaining=@REMAINING, reset=@RESET WHERE bucket=@BUCKET;");
        this.dbRateLimitTake = db.prepare(`
                UPDATE rate_limits SET counter=@COUNTER+1, remaining=@REMAINING, reset=@RESET
                WHERE bucket=@BUCKET AND counter=@COUNTER;`);
        this.dbRateLimitDrop = db.prepare("DELETE FROM rate_limits WHERE bucket=@BUCKET;");
        this.dbBucketFetch = db.prepare("SELECT * FROM buckets WHERE route=@ROUTE;");
        this.dbBucketUpdate = db.prepare("INSERT OR REPLACE INTO buckets (route, bucket) VALUES (@ROUTE, @BUCKET);");
    }

    globalUnblock() {
        this.globalBlock = false;
        while(this.readyQueue.length > 0) {
            this.readyQueue.shift()();
        }
    }

    /**
    * Make an API request
    * @arg {String} method Uppercase HTTP method
    * @arg {String} url URL of the endpoint
    * @arg {Boolean} [auth] Whether to add the Authorization header and token or not
    * @arg {Object} [body] Request payload
    * @arg {Object} [file] File object
    * @arg {Buffer} file.file A buffer containing file data
    * @arg {String} file.name What to name the file
    * @returns {Promise<Object>} Resolves with the returned JSON data
    */
    request(method, url, auth, body, file, _route, short) {
        const route = _route || this.routefy(url, method);

        const _stackHolder = {}; // Preserve async stack
        Error.captureStackTrace(_stackHolder);

        return new Promise((resolve, reject) => {
            let attempts = 0;

            const actualCall = () => {
                const headers = {
                    "User-Agent": this.userAgent,
                    "Accept-Encoding": "gzip,deflate",
                    "X-RateLimit-Precision": "millisecond"
                };
                let data;
                let finalURL = url;

                try {
                    if(auth) {
                        headers.Authorization = this._client._token;
                    }
                    if(body && body.reason) { // Audit log reason sniping
                        let unencodedReason = body.reason;
                        if(this.options.decodeReasons) {
                            try {
                                if(unencodedReason.includes("%") && !unencodedReason.includes(" ")) {
                                    unencodedReason = decodeURIComponent(unencodedReason);
                                }
                            } catch(err) {
                                this._client.emit("error", err);
                            }
                        }
                        headers["X-Audit-Log-Reason"] = encodeURIComponent(unencodedReason);
                        if((method !== "PUT" || !url.includes("/bans")) && (method !== "POST" || !url.includes("/prune"))) {
                            delete body.reason;
                        } else {
                            body.reason = unencodedReason;
                        }
                    }
                    if(file) {
                        if(Array.isArray(file)) {
                            data = new MultipartData();
                            headers["Content-Type"] = "multipart/form-data; boundary=" + data.boundary;
                            file.forEach(function(f) {
                                if(!f.file) {
                                    return;
                                }
                                data.attach(f.name, f.file, f.name);
                            });
                            if(body) {
                                data.attach("payload_json", body);
                            }
                            data = data.finish();
                        } else if(file.file) {
                            data = new MultipartData();
                            headers["Content-Type"] = "multipart/form-data; boundary=" + data.boundary;
                            data.attach("file", file.file, file.name);
                            if(body) {
                                data.attach("payload_json", body);
                            }
                            data = data.finish();
                        } else {
                            throw new Error("Invalid file object");
                        }
                    } else if(body) {
                        if(method === "GET" || method === "DELETE") {
                            let qs = "";
                            Object.keys(body).forEach(function(key) {
                                if(body[key] != undefined) {
                                    if(Array.isArray(body[key])) {
                                        body[key].forEach(function(val) {
                                            qs += `&${encodeURIComponent(key)}=${encodeURIComponent(val)}`;
                                        });
                                    } else {
                                        qs += `&${encodeURIComponent(key)}=${encodeURIComponent(body[key])}`;
                                    }
                                }
                            });
                            finalURL += "?" + qs.substring(1);
                        } else {
                            data = JSON.stringify(body);
                            headers["Content-Type"] = "application/json";
                        }
                    }
                } catch(err) {
                    reject(err);
                    return;
                }

<<<<<<< HEAD
                const req = HTTPS.request(Object.assign(
                    Object.assign({}, this._client.options.httpRequestOptions),
                {
                    method: method,
                    host: "discord.com",
                    path: this.baseURL + finalURL,
                    headers: headers,
                    agent: this.agent
                }));
=======
                let req;
                try {
                    req = HTTPS.request({
                        method: method,
                        host: this.options.domain,
                        path: this.options.baseURL + finalURL,
                        headers: headers,
                        agent: this.options.agent
                    });
                } catch(err) {
                    cb();
                    reject(err);
                    return;
                }
>>>>>>> 04c72751

                let reqError;

                req.once("abort", () => {
                    reqError = reqError || new Error(`Request aborted by client on ${method} ${url}`);
                    reqError.req = req;
                    reject(reqError);
                }).once("error", (err) => {
                    reqError = err;
                    req.abort();
                });

                let latency = Date.now();

                req.once("response", (resp) => {
                    latency = Date.now() - latency;
                    this.latencyRef.raw.push(latency);
                    this.latencyRef.latency = this.latencyRef.latency - ~~(this.latencyRef.raw.shift() / 10) + ~~(latency / 10);

                    if(this._client.listeners("rawREST").length) {
                        /**
                         * Fired when the Client's RequestHandler receives a response
                         * @event Client#rawREST
                         * @prop {Object} [request] The data for the request.
                         * @prop {Boolean} request.auth True if the request required an authorization token
                         * @prop {Object} [request.body] The request payload
                         * @prop {Object} [request.file] The file object sent in the request
                         * @prop {Buffer} request.file.file A buffer containing file data
                         * @prop {String} request.file.name The name of the file
                         * @prop {Number} request.latency The HTTP response latency
                         * @prop {String} request.method Uppercase HTTP method
                         * @prop {IncomingMessage} request.resp The HTTP response to the request
                         * @prop {String} request.route The calculated ratelimiting route for the request
                         * @prop {Boolean} request.short Whether or not the request was prioritized in its ratelimiting queue
                         * @prop {String} request.url URL of the endpoint
                         */
                        this._client.emit("rawREST", {method, url, auth, body, file, route, short, resp, latency});
                    }

                    const headerNow = Date.parse(resp.headers["date"]);
                    if(this.latencyRef.lastTimeOffsetCheck < Date.now() - 5000) {
                        const timeOffset = headerNow + 500 - (this.latencyRef.lastTimeOffsetCheck = Date.now());
                        if(this.latencyRef.timeOffset - this.latencyRef.latency >= this.options.latencyThreshold && timeOffset - this.latencyRef.latency >= this.options.latencyThreshold) {
                            this._client.emit("warn", new Error(`Your clock is ${this.latencyRef.timeOffset}ms behind Discord's server clock. Please check your connection and system time.`));
                        }
                        this.latencyRef.timeOffset = this.latencyRef.timeOffset - ~~(this.latencyRef.timeOffsets.shift() / 10) + ~~(timeOffset / 10);
                        this.latencyRef.timeOffsets.push(timeOffset);
                    }

                    resp.once("aborted", () => {
                        reqError = reqError || new Error(`Request aborted by server on ${method} ${url}`);
                        reqError.req = req;
                        reject(reqError);
                    });

                    let response = "";

                    let _respStream = resp;
                    if(resp.headers["content-encoding"]) {
                        if(resp.headers["content-encoding"].includes("gzip")) {
                            _respStream = resp.pipe(Zlib.createGunzip());
                        } else if(resp.headers["content-encoding"].includes("deflate")) {
                            _respStream = resp.pipe(Zlib.createInflate());
                        }
                    }

                    _respStream.on("data", (str) => {
                        response += str;
                    }).on("error", (err) => {
                        reqError = err;
                        req.abort();
                    }).once("end", () => {
                        const now = Date.now();

                        if(method !== "GET" && resp.headers["x-ratelimit-remaining"] == undefined) {
                            this._client.emit("debug", `Missing ratelimit headers\n`
                                + `${resp.statusCode} ${resp.headers["content-type"]}: ${method} ${route} | ${resp.headers["cf-ray"]}\n`
                                + "content-type = " +  + "\n"
                                + "x-ratelimit-remaining = " + resp.headers["x-ratelimit-remaining"] + "\n"
                                + "x-ratelimit-limit = " + resp.headers["x-ratelimit-limit"] + "\n"
                                + "x-ratelimit-reset = " + resp.headers["x-ratelimit-reset"] + "\n"
                                + "x-ratelimit-global = " + resp.headers["x-ratelimit-global"]);
                        }

                        let rateLimit = {
                            "ROUTE": route,
                            "BUCKET": (resp.headers["x-ratelimit-bucket"] || route),
                            "REMAINING": +(resp.headers["x-ratelimit-remaining"] || 0),
                            "LIMIT": +(resp.headers["x-ratelimit-limit"] || 1),
                            "RESET": now + (+(resp.headers["x-ratelimit-reset-after"] || 0.25) * 1000)
                        };

                        if (rateLimit.BUCKET !== route)
                            dbRun(this.dbRateLimitDrop, {BUCKET: route});

                        let retryAfter = parseInt(resp.headers["retry-after"]);
                        // Discord breaks RFC here, using milliseconds instead of seconds (╯°□°）╯︵ ┻━┻
                        // This is the unofficial Discord dev-recommended way of detecting that
                        if(retryAfter && (typeof resp.headers["via"] !== "string" || !resp.headers["via"].includes("1.1 google"))) {
                            retryAfter *= 1000;
                            if(retryAfter >= 1000 * 1000) {
                                this._client.emit("warn", `Excessive Retry-After interval detected (Retry-After: ${resp.headers["retry-after"]} * 1000, Via: ${resp.headers["via"]})`);
                            }
                        }
                        if(retryAfter >= 0) {
                            if(resp.headers["x-ratelimit-global"]) {
                                let globalRL = {
                                    BUCKET: "global",
                                    REMAINING: 0,
                                    RESET: now + retryAfter
                                };
                                dbRun(this.dbRateLimitInit, globalRL);
                                dbRun(this.dbRateLimitUpdate, globalRL);
                                waitForRateLimit().then(() => {
                                    this.request(method, url, auth, body, file, route, true).then(resolve).catch(reject);
                                });
                            } else {
<<<<<<< HEAD
                                rateLimit.RESET = now + retryAfter;
=======
                                this.ratelimits[route].reset = Math.max(+resp.headers["x-ratelimit-reset"] * 1000 - (this.options.disableLatencyCompensation ? 0 : this.latencyRef.timeOffset), now);
>>>>>>> 04c72751
                            }
                        }

                        dbRun(this.dbBucketUpdate, rateLimit);
                        dbRun(this.dbRateLimitInit, rateLimit);
                        dbRun(this.dbRateLimitUpdate, rateLimit);

                        if(resp.statusCode !== 429) {
<<<<<<< HEAD
                            this._client.emit("debug", `${body && body.content} ${now} ${route} ${resp.statusCode}: ${latency}ms (${this.latencyRef.latency}ms avg) | ${rateLimit.REMAINING}/${rateLimit.LIMIT} left | Reset ${rateLimit.RESET} (${rateLimit.RESET - now}ms left)`);
=======
                            const content = typeof body === "object" ? `${body.content} ` : "";
                            this._client.emit("debug", `${content}${now} ${route} ${resp.statusCode}: ${latency}ms (${this.latencyRef.latency}ms avg) | ${this.ratelimits[route].remaining}/${this.ratelimits[route].limit} left | Reset ${this.ratelimits[route].reset} (${this.ratelimits[route].reset - now}ms left)`);
>>>>>>> 04c72751
                        }

                        if(resp.statusCode >= 300) {
                            if(resp.statusCode === 429) {
<<<<<<< HEAD
                                this._client.emit("debug", `${resp.headers["x-ratelimit-global"] ? "Global" : "Unexpected"} 429 (╯°□°）╯︵ ┻━┻: ${response}\n${body && body.content} ${now} ${route} ${resp.statusCode}: ${latency}ms (${this.latencyRef.latency}ms avg) | ${rateLimit.REMAINING}/${rateLimit.LIMIT} left | Reset ${rateLimit.RESET} (${rateLimit.RESET - now}ms left)`);
=======
                                const content = typeof body === "object" ? `${body.content} ` : "";
                                this._client.emit("debug", `${resp.headers["x-ratelimit-global"] ? "Global" : "Unexpected"} 429 (╯°□°）╯︵ ┻━┻: ${response}\n${content} ${now} ${route} ${resp.statusCode}: ${latency}ms (${this.latencyRef.latency}ms avg) | ${this.ratelimits[route].remaining}/${this.ratelimits[route].limit} left | Reset ${this.ratelimits[route].reset} (${this.ratelimits[route].reset - now}ms left)`);
>>>>>>> 04c72751
                                if(retryAfter) {
                                    setTimeout(() => {
                                        waitForRateLimit().then(() => {
                                            this.request(method, url, auth, body, file, route, true).then(resolve).catch(reject);
                                        });
                                    }, retryAfter);
                                    return;
                                } else {
                                    waitForRateLimit().then(() => {
                                        this.request(method, url, auth, body, file, route, true).then(resolve).catch(reject);
                                    });
                                    return;
                                }
                            } else if(resp.statusCode === 502 && ++attempts < 4) {
                                this._client.emit("debug", "A wild 502 appeared! Thanks CloudFlare!");
                                setTimeout(() => {
                                    this.request(method, url, auth, body, file, route, true).then(resolve).catch(reject);
                                }, Math.floor(Math.random() * 1900 + 100));
                                return;
                            }

                            if(response.length > 0) {
                                if(resp.headers["content-type"] === "application/json") {
                                    try {
                                        response = JSON.parse(response);
                                    } catch(err) {
                                        reject(err);
                                        return;
                                    }
                                }
                            }

                            let {stack} = _stackHolder;
                            if(stack.startsWith("Error\n")) {
                                stack = stack.substring(6);
                            }
                            let err;
                            if(response.code) {
                                err = new DiscordRESTError(req, resp, response, stack);
                            } else {
                                err = new DiscordHTTPError(req, resp, response, stack);
                            }
                            reject(err);
                            return;
                        }

                        if(response.length > 0) {
                            if(resp.headers["content-type"] === "application/json") {
                                try {
                                    response = JSON.parse(response);
                                } catch(err) {
                                    reject(err);
                                    return;
                                }
                            }
                        }

                        resolve(response);
                    });
                });

                req.setTimeout(this.options.requestTimeout, () => {
                    reqError = new Error(`Request timed out (>${this.options.requestTimeout}ms) on ${method} ${url}`);
                    req.abort();
                });

                if(Array.isArray(data)) {
                    for(const chunk of data) {
                        req.write(chunk);
                    }
                    req.end();
                } else {
                    req.end(data);
                }
            };

            let self = this;
            async function waitForRateLimit() {
                let bucketRow = dbGet(self.dbBucketFetch, {ROUTE: route});
                let bucket = bucketRow ? bucketRow.bucket : route;

                while (true) {
                    let now = Date.now();

                    // Check for a global limit
                    let globalLimit = dbGet(self.dbRateLimitFetch, {BUCKET: "global"});
                    if (globalLimit && globalLimit.reset > now) {
                        // Wait for global reset
                        await new Promise(res => {
                            setTimeout(res, globalLimit.reset - now);
                        });
                        continue;
                    }

                    // Then check for a local limit
                    dbRun(self.dbRateLimitInit, {BUCKET: bucket, RESET: now});
                    let rateLimitRow = dbGet(self.dbRateLimitFetch, {BUCKET: bucket});
                    if (!rateLimitRow) break;

                    if (rateLimitRow.remaining === 0 && rateLimitRow.reset > now) {
                        // Need to wait for the reset
                        await new Promise(res => {
                            setTimeout(res, rateLimitRow.reset - now);
                        });
                        continue;
                    }

                    // There's either remaining slots or it's been reset, so try to claim it
                    let next = {
                        BUCKET: bucket,
                        COUNTER: rateLimitRow.counter,
                        NEXT_COUNTER: ~~(rateLimitRow.counter+1)
                    };
                    if (rateLimitRow.remaining) {
                        next.REMAINING = rateLimitRow.remaining - 1;
                        next.RESET = rateLimitRow.reset;
                    } else {
                        next.REMAINING = 0;
                        next.RESET = now + 250;
                    }
                    let res = dbRun(self.dbRateLimitTake, next);
                    if (!res.changes) {
                        // Somebody else got here first
                        continue;
                    }

                    break;
                }
            }

            waitForRateLimit().then(actualCall);
        });
    }

    routefy(url, method) {
        let route = url.replace(/\/([a-z-]+)\/(?:[0-9]{17,19})/g, function(match, p) {
            return p === "channels" || p === "guilds" || p === "webhooks" ? match : `/${p}/:id`;
        }).replace(/\/reactions\/[^/]+/g, "/reactions/:id").replace(/^\/webhooks\/(\d+)\/[A-Za-z0-9-_]{64,}/, "/webhooks/$1/:token");
        if(method === "DELETE" && route.endsWith("/messages/:id")) { // Delete Messsage endpoint has its own ratelimit
            route = method + route;
        }
        return route;
    }

    [util.inspect.custom]() {
        return Base.prototype[util.inspect.custom].call(this);
    }


    toString() {
        return "[RequestHandler]";
    }

    toJSON(props = []) {
        return Base.prototype.toJSON.call(this, [
            "globalBlock",
            "latencyRef",
            "options",
            "ratelimits",
            "readyQueue",
            "userAgent",
            ...props
        ]);
    }
}

module.exports = RequestHandler;<|MERGE_RESOLUTION|>--- conflicted
+++ resolved
@@ -203,17 +203,6 @@
                     return;
                 }
 
-<<<<<<< HEAD
-                const req = HTTPS.request(Object.assign(
-                    Object.assign({}, this._client.options.httpRequestOptions),
-                {
-                    method: method,
-                    host: "discord.com",
-                    path: this.baseURL + finalURL,
-                    headers: headers,
-                    agent: this.agent
-                }));
-=======
                 let req;
                 try {
                     req = HTTPS.request({
@@ -228,7 +217,6 @@
                     reject(err);
                     return;
                 }
->>>>>>> 04c72751
 
                 let reqError;
 
@@ -346,11 +334,7 @@
                                     this.request(method, url, auth, body, file, route, true).then(resolve).catch(reject);
                                 });
                             } else {
-<<<<<<< HEAD
-                                rateLimit.RESET = now + retryAfter;
-=======
                                 this.ratelimits[route].reset = Math.max(+resp.headers["x-ratelimit-reset"] * 1000 - (this.options.disableLatencyCompensation ? 0 : this.latencyRef.timeOffset), now);
->>>>>>> 04c72751
                             }
                         }
 
@@ -359,22 +343,14 @@
                         dbRun(this.dbRateLimitUpdate, rateLimit);
 
                         if(resp.statusCode !== 429) {
-<<<<<<< HEAD
-                            this._client.emit("debug", `${body && body.content} ${now} ${route} ${resp.statusCode}: ${latency}ms (${this.latencyRef.latency}ms avg) | ${rateLimit.REMAINING}/${rateLimit.LIMIT} left | Reset ${rateLimit.RESET} (${rateLimit.RESET - now}ms left)`);
-=======
                             const content = typeof body === "object" ? `${body.content} ` : "";
                             this._client.emit("debug", `${content}${now} ${route} ${resp.statusCode}: ${latency}ms (${this.latencyRef.latency}ms avg) | ${this.ratelimits[route].remaining}/${this.ratelimits[route].limit} left | Reset ${this.ratelimits[route].reset} (${this.ratelimits[route].reset - now}ms left)`);
->>>>>>> 04c72751
                         }
 
                         if(resp.statusCode >= 300) {
                             if(resp.statusCode === 429) {
-<<<<<<< HEAD
-                                this._client.emit("debug", `${resp.headers["x-ratelimit-global"] ? "Global" : "Unexpected"} 429 (╯°□°）╯︵ ┻━┻: ${response}\n${body && body.content} ${now} ${route} ${resp.statusCode}: ${latency}ms (${this.latencyRef.latency}ms avg) | ${rateLimit.REMAINING}/${rateLimit.LIMIT} left | Reset ${rateLimit.RESET} (${rateLimit.RESET - now}ms left)`);
-=======
                                 const content = typeof body === "object" ? `${body.content} ` : "";
                                 this._client.emit("debug", `${resp.headers["x-ratelimit-global"] ? "Global" : "Unexpected"} 429 (╯°□°）╯︵ ┻━┻: ${response}\n${content} ${now} ${route} ${resp.statusCode}: ${latency}ms (${this.latencyRef.latency}ms avg) | ${this.ratelimits[route].remaining}/${this.ratelimits[route].limit} left | Reset ${this.ratelimits[route].reset} (${this.ratelimits[route].reset - now}ms left)`);
->>>>>>> 04c72751
                                 if(retryAfter) {
                                     setTimeout(() => {
                                         waitForRateLimit().then(() => {
